--- conflicted
+++ resolved
@@ -1161,11 +1161,8 @@
         self._assert_unary_compatible(operand, "operand")
         return self.field_subtract(self.field.full_like(operand.storage, self.field.order), operand)
 
-<<<<<<< HEAD
-    def pade_approx(self, func, center, operand,*, encoding=None, degree=9):
-=======
+
     def _pade_approx(self, func, operand,*, center=0, encoding=None, degree=9):
->>>>>>> 3519f70d
         """Return the pade approximation of func evaluated at operand.
 
         This is a collective operation that *must* be called
@@ -1192,49 +1189,24 @@
         self._assert_unary_compatible(operand, "operand")
         encoding = self._require_encoding(encoding)
 
-<<<<<<< HEAD
         func_taylor = approximate_taylor_polynomial(func, center, degree, degree+1)
         func_pade_num, func_pade_den = pade(func_taylor, den_deg, n=num_deg)
         enc_func_pade_num = encoding.encode(numpy.array([x for x in func_pade_num]), self.field)
         enc_func_pade_den = encoding.encode(numpy.array([x for x in func_pade_den]), self.field)
-        op_pows_num_list = [operand]
-=======
-        func_taylor = approximate_taylor_polynomial(func, center, degree, 1)
-        func_pade_num, func_pade_den = pade(func_taylor, den_deg, n=num_deg)
-        enc_func_pade_num = encoding.encode(numpy.array([x for x in func_pade_num]), self.field)
-        enc_func_pade_den = encoding.encode(numpy.array([x for x in func_pade_den]), self.field)
         op_pows_num = [self.share(src=1, secret=numpy.array(1), shape=())]
->>>>>>> 3519f70d
         for i in range(num_deg):
             op_pows_num_list.append(self.multiply(operand, op_pows_num_list[-1]))
         if degree%2:
             op_pows_den_list=[thing for thing in op_pows_num_list[:-1]]
         else:
-<<<<<<< HEAD
             op_pows_den_list=[thing for thing in op_pows_num_list]
         op_pows_num = AdditiveArrayShare(numpy.array([x.storage for x in op_pows_num_list]))
         op_pows_den = AdditiveArrayShare(numpy.array([x.storage for x in op_pows_den_list]))
-        
-        
-=======
-            op_pows_den=[thing for thing in op_pows_num]
-        op_pows_num = AdditiveArrayShare(numpy.array([x.storage for x in op_pows_num]))
-        op_pows_den = AdditiveArrayShare(numpy.array([x.storage for x in op_pows_den]))
-
->>>>>>> 3519f70d
+
         result_num_prod = self.field_multiply(op_pows_num, enc_func_pade_num)
         result_num = self.right_shift(self.sum(result_num_prod), bits=encoding.precision)
 
         result_den_prod = self.field_multiply(op_pows_den, enc_func_pade_den)
-<<<<<<< HEAD
-        result_den = self.sum(result_den_prod)
-        #legit last step 
-        #result = self.divide(result_num, result_den)
-        #what I have to do till divide gets sorted to see if this is working:
-        rev_res_num = self.reveal(result_num)
-        rev_res_den = self.reveal(result_den)
-        return rev_res_num/rev_res_den
-=======
         result_den = self.right_shift(self.sum(result_den_prod), bits=encoding.precision)
         # the legit thing to do
         #result = self.divide(result_num, result_den)
@@ -1242,7 +1214,6 @@
         _, mask = self.random_bitwise_secret(bits=16)
         result = self.reveal(self.multiply(mask, result_num))/self.reveal(self.multiply(mask,result_den))
         return result
->>>>>>> 3519f70d
 
 
     def power(self, lhs, rhs, *, encoding=None):
